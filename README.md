--- conflicted
+++ resolved
@@ -1,8 +1,8 @@
 # Bioframe: Operations on Genomic Interval Dataframes
 
-<<<<<<< HEAD
+![Python package](https://github.com/mirnylab/bioframe/workflows/Python%20package/badge.svg)
+
 <img src="./docs/figs/bioframe-logo.png" width=75%> 
-
 
 Bioframe is a library to enable flexible and scalable operations on genomic interval dataframes in python. Building bioframe directly on top of [pandas](https://pandas.pydata.org/) enables immediate access to a rich set of dataframe operations. Working in python enables rapid visualization (e.g. matplotlib, seaborn) and iteration of genomic analyses.
 
@@ -28,8 +28,7 @@
 ```python
 import bioframe as bf
 
-bf.overlap(df1,df2)
-
+bf.overlap(df1, df2)
 ```
 
 For these two input dataframes, with intervals all on the same chromosome:
@@ -49,7 +48,6 @@
 import bioframe as bf
 
 bf.merge(df1)
-
 ```
 
 For this input dataframe, with intervals all on the same chromosome:
@@ -68,7 +66,7 @@
 
 ## Requirements
 The following are required before installing bioframe:
-* Python 3.4+
+* Python 3.6+
 * `numpy`
 * `pandas>=1.0.3`
 
@@ -80,9 +78,4 @@
 ## Projects currently using bioframe:
 * [cooler](https://github.com/mirnylab/cooler)
 * [cooltools](https://github.com/mirnylab/cooltools)
-* yours? :)
-=======
-![Python package](https://github.com/mirnylab/bioframe/workflows/Python%20package/badge.svg)
-
-Pandas utilities for tab-delimited and other genomic data files
->>>>>>> 9f2e3b3f
+* yours? :)