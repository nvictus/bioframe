--- conflicted
+++ resolved
@@ -1,394 +1,9 @@
 from __future__ import absolute_import, division, print_function
 import subprocess
-<<<<<<< HEAD
 import pandas as pd
 
 from ._process import cmd_exists, run, to_dataframe, tsv
-=======
 
-import numpy as np
-import pandas as pd
-
-from .core import natsorted
-from .io.process import cmd_exists, run, to_dataframe, tsv
-from .io.resources import fetch_ucsc_mrna
-
-
-# def cut(chromsizes, edges, binsize=None, labels=None):
-#     chromosomes = [chrom for chrom in chromsizes.index if chrom in edges]
-
-#     ivals = []
-#     for chrom, breakpoints in edges.items():
-#         if labels is None:
-#             labels = [f'{chrom}_{i}' for i in range(len(breakpoints) - 1)]
-
-#         for i, (lo, hi) in enumerate(zip(breakpoints[:-1], breakpoints[1:])):
-#             label = labels[i]
-#             if binsize is not None:
-#                 if i == len(breakpoints) - 1:
-#                     lo = int(round(lo / binsize)) * binsize
-#                 else:
-#                     hi = int(round(hi / binsize)) * binsize
-#             ivals.append([chrom, lo, hi, label])
-
-#     return pd.DataFrame(ivals, columns=['chrom', 'start', 'end', 'name'])
-
-
-def make_chromarms(chromsizes, mids, binsize=None, suffixes=('p', 'q')):
-    """
-    Split chromosomes into chromosome arms
-
-    Parameters
-    ----------
-    chromsizes : pandas.Series
-        Series mapping chromosomes to lengths in bp.
-    mids : dict-like
-        Mapping of chromosomes to midpoint locations.
-    binsize : int, optional
-        Round midpoints to nearest bin edge for compatibility with a given
-        bin grid.
-    suffixes : tuple, optional
-        Suffixes to name chromosome arms. Defaults to p and q.
-
-    Returns
-    -------
-    4-column BED-like DataFrame (chrom, start, end, name).
-    Arm names are chromosome names + suffix.
-    Any chromosome not included in ``mids`` will be omitted.
-
-    """
-    chromosomes = [chrom for chrom in chromsizes.index if chrom in mids]
-
-    p_arms = [
-        [chrom, 0, mids[chrom], chrom + suffixes[0]]
-        for chrom in chromosomes
-    ]
-    if binsize is not None:
-        for x in p_arms:
-            x[2] = int(round(x[2] / binsize)) * binsize
-
-    q_arms = [
-        [chrom, mids[chrom], chromsizes[chrom], chrom + suffixes[1]]
-        for chrom in chromosomes
-    ]
-    if binsize is not None:
-        for x in q_arms:
-            x[1] = int(round(x[1] / binsize)) * binsize
-
-    interleaved = [*sum(zip(p_arms, q_arms), ())]
-
-    return pd.DataFrame(
-        interleaved,
-        columns=['chrom', 'start', 'end', 'name']
-    )
-
-
-def binnify(chromsizes, binsize, rel_ids=False):
-    """
-    Divide a genome into evenly sized bins.
-
-    Parameters
-    ----------
-    chromsizes : Series
-        pandas Series indexed by chromosome name with chromosome lengths in bp.
-    binsize : int
-        size of bins in bp
-
-    Returns
-    -------
-    Data frame with columns: 'chrom', 'start', 'end'.
-
-    """
-    def _each(chrom):
-        clen = chromsizes[chrom]
-        n_bins = int(np.ceil(clen / binsize))
-        binedges = np.arange(0, (n_bins+1)) * binsize
-        binedges[-1] = clen
-        return pd.DataFrame({
-                'chrom': [chrom]*n_bins,
-                'start': binedges[:-1],
-                'end': binedges[1:],
-            }, columns=['chrom', 'start', 'end'])
-
-    bintable = pd.concat(
-        map(_each, chromsizes.keys()),
-        axis=0,
-        ignore_index=True
-    )
-
-    if rel_ids:
-        bintable['rel_id'] = bintable.groupby('chrom').cumcount()
-
-    # if as_cat:
-    #     bintable['chrom'] = pd.Categorical(
-    #         bintable['chrom'],
-    #         categories=list(chromsizes.keys()),
-    #         ordered=True)
-
-    return bintable
-
-
-def digest(fasta_records, enzyme):
-    """
-    Divide a genome into restriction fragments.
-
-    Parameters
-    ----------
-    fasta_records : OrderedDict
-        Dictionary of chromosome names to sequence records.
-    enzyme: str
-        Name of restriction enzyme.
-
-    Returns
-    -------
-    Dataframe with columns: 'chrom', 'start', 'end'.
-
-    """
-    import Bio.Restriction as biorst
-    import Bio.Seq as bioseq
-    # http://biopython.org/DIST/docs/cookbook/Restriction.html#mozTocId447698
-    chroms = fasta_records.keys()
-    try:
-        cut_finder = getattr(biorst, enzyme).search
-    except AttributeError:
-        raise ValueError('Unknown enzyme name: {}'.format(enzyme))
-
-    def _each(chrom):
-        seq = bioseq.Seq(str(fasta_records[chrom]))
-        cuts = np.r_[0, np.array(cut_finder(seq)) + 1, len(seq)].astype(int)
-        n_frags = len(cuts) - 1
-
-        frags = pd.DataFrame({
-            'chrom': [chrom] * n_frags,
-            'start': cuts[:-1],
-            'end': cuts[1:]},
-            columns=['chrom', 'start', 'end'])
-        return frags
-
-    return pd.concat(map(_each, chroms), axis=0, ignore_index=True)
-
-
-def frac_mapped(bintable, fasta_records):
-    def _each(bin):
-        s = str(fasta_records[bin.chrom][bin.start:bin.end])
-        nbases = len(s)
-        n = s.count('N')
-        n += s.count('n')
-        return (nbases - n) / nbases
-    return bintable.apply(_each, axis=1)
-
-
-def frac_gc(bintable, fasta_records, mapped_only=True):
-    def _each(chrom_group):
-        chrom = chrom_group.name
-        seq = fasta_records[chrom]
-        gc = []
-        for _, bin in chrom_group.iterrows():
-            s = str(seq[bin.start:bin.end])
-            g = s.count('G')
-            g += s.count('g')
-            c = s.count('C')
-            c += s.count('c')
-            nbases = len(s)
-            if mapped_only:
-                n = s.count('N')
-                n += s.count('n')
-                nbases -= n
-            gc.append((g + c) / nbases if nbases > 0 else np.nan)
-        return gc
-    out = bintable.groupby('chrom', sort=False).apply(_each)
-    return pd.Series(data=np.concatenate(out), index=bintable.index)
-
-
-def frac_gene_coverage(bintable, db):
-    mrna = fetch_ucsc_mrna(db)
-    mrna = mrna[['tName', 'tStart', 'tEnd']]
-    mrna.columns = ['chrom', 'start', 'end']
-    mrna = mrna.sort_values(['chrom', 'start', 'end']).reset_index(drop=True)
-
-    with tsv(bintable) as a, tsv(mrna) as b:
-        cov = bedtools.coverage(a=a.name, b=b.name)
-
-    bintable = bintable.copy()
-    bintable['gene_count'] = cov.iloc[:, -4]
-    bintable['gene_coverage'] = cov.iloc[:, -1]
-
-    return bintable
-
-
-def chromsorted(df, by=None, ignore_index=True, chromosomes=None, **kwargs):
-    """
-    Sort bed-like dataframe by chromosome label in "natural" alphanumeric
-    order, followed by any columns specified in ``by``.
-
-    """
-    chrom_col = df['chrom']
-    is_categorical = pd.api.types.is_categorical(chrom_col)
-
-    if chromosomes is None:
-        if not (is_categorical and chrom_col.cat.ordered):
-            dtype = pd.CategoricalDtype(
-                natsorted(chrom_col.unique()), ordered=True
-            )
-            chrom_col = chrom_col.astype(dtype)
-    else:
-        dtype = pd.CategoricalDtype(chromosomes, ordered=True)
-        chrom_col = chrom_col.astype(dtype)
-        missing = df['chrom'].loc[chrom_col.isnull()].unique().tolist()
-        if len(missing):
-            raise ValueError("Unknown ordering for {}.".format(missing))
-
-    sort_cols = ['chrom']
-    if by is not None:
-        if not isinstance(by, list):
-            by = [by]
-        sort_cols.append(by)
-
-    out = (
-        df
-        .assign(chrom=chrom_col)
-        .sort_values(sort_cols, **kwargs)
-        .reset_index(drop=True)
-    )
-
-    if not is_categorical:
-        out['chrom'] = out['chrom'].astype(str)
-
-    return out
-
-
-def parse_gtf_attributes(attrs, kv_sep='=', item_sep=';', quotechar='"', **kwargs):
-    item_lists = attrs.str.split(item_sep)
-    item_lists = item_lists.apply(
-        lambda items: [item.strip().split(kv_sep) for item in items]
-    )
-    stripchars = quotechar + ' '
-    item_lists = item_lists.apply(
-        lambda items: [map(lambda x: x.strip(stripchars), item)
-                       for item in items if len(item) == 2]
-    )
-    kv_records = item_lists.apply(dict)
-    return pd.DataFrame.from_records(kv_records, **kwargs)
-
-
-# def bedslice(df, chrom, start, end, is_sorted=True, has_overlaps=False,
-#     allow_partial=False, trim_partial=False):
-#     '''
-#     Extract all bins of `chrom` between `start` and `end`.
-
-# #     '''
-# #     pass
-
-# # def downsample():
-# #     '''
-# #     '''
-
-# # def upsample():
-# #     '''
-# #     '''
-
-# # def rle():
-# #     '''
-# #     run-length encode a bed chunk
-# #     '''
-
-# # def pile():
-# #     '''
-# #     make a pile up
-#     '''
-
-
-def bychrom(func, *tables, **kwargs):
-    """
-    Split one or more bed-like dataframes by chromosome.
-    Apply ``func(chrom, *slices)`` to each chromosome slice.
-    Yield results.
-
-    Parameters
-    ----------
-    func : function to apply to split dataframes.
-        The expected signature is ``func(chrom, df1[, df2[, ...])``,
-        where ``df1, df2, ...`` are subsets of the input dataframes.
-        The function can return anything.
-
-    tables : sequence of BED-like ``pd.DataFrame``s.
-        The first column of each dataframe must be chromosome labels,
-        unless specified by ``chrom_field``.
-
-    chroms : sequence of str, optional
-        Select which chromosome subsets of the data to apply the function to.
-        Defaults to all unique chromosome labels in the first dataframe input,
-        in natural sorted order.
-
-    chrom_field: str, optional
-        Name of column containing chromosome labels.
-
-    ret_chrom : bool, optional (default: False)
-        Yield "chromosome, value" pairs as output instead of only values.
-
-    map : callable, optional (default: ``itertools.imap`` or ``map`` in Python 3)
-        Map implementation to use.
-
-    Returns
-    -------
-    Iterator or future that yields the output of running `func` on
-    each chromosome
-
-    """
-    chroms = kwargs.pop('chroms', None)
-    parallel = kwargs.pop('parallel', False)
-    ret_chrom = kwargs.pop('ret_chrom', False)
-    map_impl = map
-
-    first = tables[0]
-    chrom_field = kwargs.pop('chrom_field', first.columns[0])
-    if chroms is None:
-        chroms = natsorted(first[chrom_field].unique())
-
-    grouped_tables = [table.groupby(chrom_field) for table in tables]
-
-    def iter_partials():
-        for chrom in chroms:
-            partials = []
-            for gby in grouped_tables:
-                try:
-                    partials.append(gby.get_group(chrom))
-                except KeyError:
-                    partials.append(gby.head()[0:0])
-            yield partials
-
-    if ret_chrom:
-        def run_job(chrom, partials):
-            return chrom, func(chrom, *partials)
-    else:
-        def run_job(chrom, partials):
-            return func(chrom, *partials)
-
-    return map_impl(run_job, chroms, iter_partials())
-
-
-class IndexedBedLike(object):
-    """BED intersection using pandas"""
-    def __init__(self, bed):
-        # create two sorted lookup indexes
-        self.lookup_head = bed.set_index(
-            ['chrom',   'end'], verify_integrity=True).sortlevel()
-        self.lookup_tail = bed.set_index(
-            ['chrom', 'start'], verify_integrity=True).sortlevel()
-
-    def intersect(self, qchrom, qstart, qend):
-        # fetch all intervals that terminate inside the query window, no matter
-        # where they begin
-        head = self.lookup_head[(qchrom, qstart):(qchrom, qend)].reset_index()
-
-        # fetch all intervals that begin inside the query window...
-        tail = self.lookup_tail[(qchrom, qstart):(qchrom, qend)].reset_index()
-        # ...and terminate outside it
-        tail = tail[tail['end'] > qend]
-
-        return pd.concat((head, tail), axis=0)
-
->>>>>>> 12450384
 
 if cmd_exists("bedtools"):
 
@@ -457,12 +72,8 @@
         jaccard = _register('jaccard')
 
 
-<<<<<<< HEAD
-def intersect(bed1, bed2, overlap=True, outer_join=False, v=False, sort=False,
-              suffixes=('_x', '_y')):
-=======
+
 def intersect(bed1, bed2, overlap=True, outer_join=False, v=False, sort=False, suffixes=('_x', '_y')):
->>>>>>> 12450384
 
     # hacky, but we don't want to use suffixes when using -v mode
     if v:
@@ -514,10 +125,6 @@
             bed2_extra_out = bed2_extra.iloc[out[7]].reset_index(drop=True)
         out_final = pd.concat([out, bed1_extra_out, bed2_extra_out], axis=1)
 
-<<<<<<< HEAD
-
-=======
->>>>>>> 12450384
     outcols = [c + suffixes[0] for c in ['chrom', 'start', 'end', 'index']]
     if not v:
         outcols += [c + suffixes[1] for c in ['chrom', 'start', 'end', 'index']]
