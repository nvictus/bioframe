--- conflicted
+++ resolved
@@ -73,7 +73,6 @@
     return out
 
 
-<<<<<<< HEAD
 def expand(df, pad, limits=None, side="both", limits_region_col=None, cols=None):
     """
     Expand each interval by a given amount.
@@ -144,8 +143,6 @@
     return df
 
 
-=======
->>>>>>> 059edb36
 def bychrom(func, *tables, **kwargs):
     """
     Split one or more bed-like dataframes by chromosome.
@@ -435,72 +432,6 @@
 
     return bintable
 
-
-def expand(df, pad, limits=None, side="both", limits_region_col=None, cols=None):
-    """
-    Expand each interval by a given amount.
-
-    Parameters
-    ----------
-    df : pandas.DataFrame
-
-    pad : int
-        The amount by which the intervals are expanded *on each side*.
-
-    limits : {str: int} or {str: (int, int)}
-        The limits of interval expansion. If a single number X if provided,
-        the expanded intervals are trimmed to fit into (0, X); if a tuple 
-        of numbers is provided (X,Y), the new intervals are trimmed to (X, Y).
-
-    side : str
-        Which side to expand, possible values are "left", "right" and "both".
-
-    region_col : str
-        The column to select the expansion limits for each interval.
-        If None, then use the chromosome column.
-
-    cols : (str, str, str) or None
-        The names of columns containing the chromosome, start and end of the
-        genomic intervals, provided separately for each set. The default
-        values are 'chrom', 'start', 'end'.
-
-    Returns
-    -------
-    df : pandas.DataFrame
-    """
-
-    ck, sk, ek = _get_default_colnames() if cols is None else cols
-    limits_region_col = ck if limits_region_col is None else limits_region_col
-
-    lower_limits = {}
-    upper_limits = {}
-    for k, v in dict(limits).items():
-        if isinstance(v, (tuple, list, np.ndarray)):
-            lower_limits[k] = v[0]
-            upper_limits[k] = v[1]
-        elif np.isscalar(v):
-            upper_limits[k] = v
-        else:
-            raise ValueError(f'Unknown limit type: {type(v)}')
-
-    if side == "both" or side == "left":
-        df[sk] = np.maximum(
-            df[limits_region_col].apply(lower_limits.__getitem__, 0),
-            df[sk].values - pad
-        )
-
-    if side == "both" or side == "right":
-        if limits:
-            df[ek] = np.minimum(
-                df[limits_region_col].apply(upper_limits.__getitem__, np.iinfo(np.int64).max),
-                df[ek] + pad,
-            )
-        else:
-            df[ek] = df[ek] + pad
-
-    return df
-
-
 def _overlap_intidxs(df1, df2, cols1=None, cols2=None):
     """
     Find pairs of overlapping genomic intervals and return the integer
