--- conflicted
+++ resolved
@@ -1,16 +1,5 @@
 from ._version import __version__
-<<<<<<< HEAD
-from .io.schemas import SCHEMAS
-from ._region import *
-from .ops import *
-from .io.formats import *
-from .io.resources import *
-from .genomeops import *
-=======
-from .schemas import SCHEMAS
+from .io import *
 from .region import *
 from .ops import *
-from .formats import *
-from .resources import *
-from . import tools
->>>>>>> 9f2e3b3f
+from .genomeops import *